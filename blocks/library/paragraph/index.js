--- conflicted
+++ resolved
@@ -1,25 +1,15 @@
 /**
  * External dependencies
  */
-<<<<<<< HEAD
+import classnames from 'classnames';
 import uuid from 'uuid/v4';
 import { find } from 'lodash';
-=======
-import classnames from 'classnames';
-
->>>>>>> d715d61e
 /**
  * WordPress dependencies
  */
 import { __ } from '@wordpress/i18n';
-<<<<<<< HEAD
 import { concatChildren, Component } from '@wordpress/element';
-import { IconButton } from '@wordpress/components';
-import classnames from 'classnames';
-=======
-import { concatChildren } from '@wordpress/element';
-import { PanelBody } from '@wordpress/components';
->>>>>>> d715d61e
+import { PanelBody, IconButton } from '@wordpress/components';
 
 /**
  * Internal dependencies
@@ -171,7 +161,7 @@
 						<BlockDescription>
 							<p>{ __( 'Text. Great things start here.' ) }</p>
 						</BlockDescription>
-						<h3>{ __( 'Text Settings' ) }</h3>
+					<PanelBody title={ __( 'Text Settings' ) }>
 						<ToggleControl
 							label={ __( 'Drop Cap' ) }
 							checked={ !! dropCap }
@@ -186,22 +176,26 @@
 							beforeIcon="editor-textcolor"
 							allowReset
 						/>
-						<h3>{ __( 'Background Color' ) }</h3>
+					</PanelBody>
+					<PanelBody title={ __( 'Background Color' ) }>
 						<ColorPalette
 							value={ backgroundColor }
 							onChange={ ( colorValue ) => setAttributes( { backgroundColor: colorValue } ) }
 							withTransparentOption
 						/>
-						<h3>{ __( 'Text Color' ) }</h3>
+					</PanelBody>
+					<PanelBody title={ __( 'Text Color' ) }>
 						<ColorPalette
 							value={ textColor }
 							onChange={ ( colorValue ) => setAttributes( { textColor: colorValue } ) }
 						/>
-						<h3>{ __( 'Block Alignment' ) }</h3>
+					</PanelBody>
+					<PanelBody title={ __( 'Block Alignment' ) }>
 						<BlockAlignmentToolbar
 							value={ width }
 							onChange={ ( nextWidth ) => setAttributes( { width: nextWidth } ) }
 						/>
+					</PanelBody>
 					</InspectorControls>
 				),
 				<BlockAutocomplete key="editable" onReplace={ onReplace }>
@@ -233,90 +227,9 @@
 						placeholder={ placeholder || __( 'New Paragraph' ) }
 						formatters={ { footnote: this.footnoteFormatter } }
 					/>
-<<<<<<< HEAD
 				</BlockAutocomplete>,
 			];
 		}
-=======
-				</BlockControls>
-			),
-			focus && (
-				<InspectorControls key="inspector">
-					<BlockDescription>
-						<p>{ __( 'Text. Great things start here.' ) }</p>
-					</BlockDescription>
-					<PanelBody title={ __( 'Text Settings' ) }>
-						<ToggleControl
-							label={ __( 'Drop Cap' ) }
-							checked={ !! dropCap }
-							onChange={ toggleDropCap }
-						/>
-						<RangeControl
-							label={ __( 'Font Size' ) }
-							value={ fontSize || '' }
-							onChange={ ( value ) => setAttributes( { fontSize: value } ) }
-							min={ 10 }
-							max={ 200 }
-							beforeIcon="editor-textcolor"
-							allowReset
-						/>
-					</PanelBody>
-					<PanelBody title={ __( 'Background Color' ) }>
-						<ColorPalette
-							value={ backgroundColor }
-							onChange={ ( colorValue ) => setAttributes( { backgroundColor: colorValue } ) }
-							withTransparentOption
-						/>
-					</PanelBody>
-					<PanelBody title={ __( 'Text Color' ) }>
-						<ColorPalette
-							value={ textColor }
-							onChange={ ( colorValue ) => setAttributes( { textColor: colorValue } ) }
-						/>
-					</PanelBody>
-					<PanelBody title={ __( 'Block Alignment' ) }>
-						<BlockAlignmentToolbar
-							value={ width }
-							onChange={ ( nextWidth ) => setAttributes( { width: nextWidth } ) }
-						/>
-					</PanelBody>
-				</InspectorControls>
-			),
-			<BlockAutocomplete key="editable" onReplace={ onReplace }>
-				<Editable
-					tagName="p"
-					className={ classnames( 'wp-block-paragraph', className, {
-						[ `align${ width }` ]: width,
-						'has-background': backgroundColor,
-					} ) }
-					style={ {
-						backgroundColor: backgroundColor,
-						color: textColor,
-						fontSize: fontSize ? fontSize + 'px' : undefined,
-						textAlign: align,
-					} }
-					value={ content }
-					onChange={ ( nextContent ) => {
-						setAttributes( {
-							content: nextContent,
-						} );
-					} }
-					focus={ focus }
-					onFocus={ setFocus }
-					onSplit={ ( before, after, ...blocks ) => {
-						setAttributes( { content: before } );
-						insertBlocksAfter( [
-							...blocks,
-							createBlock( 'core/paragraph', { content: after } ),
-						] );
-					} }
-					onMerge={ mergeBlocks }
-					onReplace={ onReplace }
-					placeholder={ placeholder || __( 'New Paragraph' ) }
-				/>
-			</BlockAutocomplete>,
-		];
->>>>>>> d715d61e
 	},
 
 	save( { attributes } ) {
