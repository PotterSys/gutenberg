--- conflicted
+++ resolved
@@ -19,11 +19,7 @@
 /**
  * Internal Dependencies
  */
-<<<<<<< HEAD
-import { setupEditor, undo, showAutosaveNotice, initializeMetaBoxState } from '../../store/actions';
-=======
-import { setupEditor, undo, redo, createUndoLevel, initializeMetaBoxState } from '../../store/actions';
->>>>>>> e216da57
+import { setupEditor, undo, redo, showAutosaveNotice, createUndoLevel, initializeMetaBoxState } from '../../store/actions';
 import store from '../../store';
 import { setupHeartbeat } from '../../utils/heartbeat';
 
