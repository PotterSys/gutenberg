/**
 * External dependencies
 */
import optimist from 'redux-optimist';
import { combineReducers } from 'redux';
import {
	flow,
	partialRight,
	difference,
	get,
	reduce,
	keyBy,
	keys,
	first,
	last,
	omit,
	pick,
	without,
	mapValues,
	findIndex,
	reject,
} from 'lodash';

/**
 * WordPress dependencies
 */
import { getBlockTypes, getBlockType } from '@wordpress/blocks';

/**
 * Internal dependencies
 */
import withHistory from '../utils/with-history';
import withChangeDetection from '../utils/with-change-detection';
import { PREFERENCES_DEFAULTS } from './defaults';

/***
 * Module constants
 */
const MAX_RECENT_BLOCKS = 8;

/**
 * Returns a post attribute value, flattening nested rendered content using its
 * raw value in place of its original object form.
 *
 * @param {*} value Original value.
 *
 * @returns {*} Raw value.
 */
export function getPostRawValue( value ) {
	if ( value && 'object' === typeof value && 'raw' in value ) {
		return value.raw;
	}

	return value;
}

/**
 * Undoable reducer returning the editor post state, including blocks parsed
 * from current HTML markup.
 *
 * Handles the following state keys:
 *  - edits: an object describing changes to be made to the current post, in
 *           the format accepted by the WP REST API
 *  - blocksByUid: post content blocks keyed by UID
 *  - blockOrder: list of block UIDs in order
 *
 * @param {Object} state  Current state.
 * @param {Object} action Dispatched action.
 *
 * @returns {Object} Updated state.
 */
export const editor = flow( [
	combineReducers,

	// Track undo history, starting at editor initialization.
	partialRight( withHistory, { resetTypes: [ 'SETUP_EDITOR' ] } ),

	// Track whether changes exist, starting at editor initialization and
	// resetting at each post save.
	partialRight( withChangeDetection, { resetTypes: [ 'SETUP_EDITOR', 'RESET_POST' ] } ),
] )( {
	edits( state = {}, action ) {
		switch ( action.type ) {
			case 'EDIT_POST':
			case 'SETUP_NEW_POST':
				return reduce( action.edits, ( result, value, key ) => {
					// Only assign into result if not already same value
					if ( value !== state[ key ] ) {
						// Avoid mutating original state by creating shallow
						// clone. Should only occur once per reduce.
						if ( result === state ) {
							result = { ...state };
						}

						result[ key ] = value;
					}

					return result;
				}, state );

			case 'RESET_BLOCKS':
				if ( 'content' in state ) {
					return omit( state, 'content' );
				}

				return state;

			case 'RESET_POST':
				return reduce( state, ( result, value, key ) => {
					if ( value !== getPostRawValue( action.post[ key ] ) ) {
						return result;
					}

					if ( state === result ) {
						result = { ...state };
					}

					delete result[ key ];
					return result;
				}, state );
		}

		return state;
	},

	blocksByUid( state = {}, action ) {
		switch ( action.type ) {
			case 'RESET_BLOCKS':
				return keyBy( action.blocks, 'uid' );

			case 'UPDATE_BLOCK_ATTRIBUTES':
				// Ignore updates if block isn't known
				if ( ! state[ action.uid ] ) {
					return state;
				}

				// Consider as updates only changed values
				const nextAttributes = reduce( action.attributes, ( result, value, key ) => {
					if ( value !== result[ key ] ) {
						// Avoid mutating original block by creating shallow clone
						if ( result === state[ action.uid ].attributes ) {
							result = { ...result };
						}

						result[ key ] = value;
					}

					return result;
				}, state[ action.uid ].attributes );

				// Skip update if nothing has been changed. The reference will
				// match the original block if `reduce` had no changed values.
				if ( nextAttributes === state[ action.uid ].attributes ) {
					return state;
				}

				// Otherwise merge attributes into state
				return {
					...state,
					[ action.uid ]: {
						...state[ action.uid ],
						attributes: nextAttributes,
					},
				};

			case 'UPDATE_BLOCK':
				// Ignore updates if block isn't known
				if ( ! state[ action.uid ] ) {
					return state;
				}

				return {
					...state,
					[ action.uid ]: {
						...state[ action.uid ],
						...action.updates,
					},
				};

			case 'INSERT_BLOCKS':
				return {
					...state,
					...keyBy( action.blocks, 'uid' ),
				};

			case 'REPLACE_BLOCKS':
				if ( ! action.blocks ) {
					return state;
				}
				return action.blocks.reduce( ( memo, block ) => {
					return {
						...memo,
						[ block.uid ]: block,
					};
				}, omit( state, action.uids ) );

			case 'REMOVE_BLOCKS':
				return omit( state, action.uids );

			case 'SAVE_REUSABLE_BLOCK_SUCCESS': {
				const { id, updatedId } = action;

				// If a temporary reusable block is saved, we swap the temporary id with the final one
				if ( id === updatedId ) {
					return state;
				}

				return mapValues( state, ( block ) => {
					if ( block.name === 'core/block' && block.attributes.ref === id ) {
						return {
							...block,
							attributes: {
								...block.attributes,
								ref: updatedId,
							},
						};
					}

					return block;
				} );
			}

			case 'REMOVE_REUSABLE_BLOCK':
				return omit( state, action.associatedBlockUids );
		}

		return state;
	},

	blockOrder( state = [], action ) {
		switch ( action.type ) {
			case 'RESET_BLOCKS':
				return action.blocks.map( ( { uid } ) => uid );

			case 'INSERT_BLOCKS': {
				const position = action.position !== undefined ? action.position : state.length;
				return [
					...state.slice( 0, position ),
					...action.blocks.map( block => block.uid ),
					...state.slice( position ),
				];
			}

			case 'MOVE_BLOCKS_UP': {
				const firstUid = first( action.uids );
				const lastUid = last( action.uids );

				if ( ! state.length || firstUid === first( state ) ) {
					return state;
				}

				const firstIndex = state.indexOf( firstUid );
				const lastIndex = state.indexOf( lastUid );
				const swappedUid = state[ firstIndex - 1 ];

				return [
					...state.slice( 0, firstIndex - 1 ),
					...action.uids,
					swappedUid,
					...state.slice( lastIndex + 1 ),
				];
			}

			case 'MOVE_BLOCKS_DOWN': {
				const firstUid = first( action.uids );
				const lastUid = last( action.uids );

				if ( ! state.length || lastUid === last( state ) ) {
					return state;
				}

				const firstIndex = state.indexOf( firstUid );
				const lastIndex = state.indexOf( lastUid );
				const swappedUid = state[ lastIndex + 1 ];

				return [
					...state.slice( 0, firstIndex ),
					swappedUid,
					...action.uids,
					...state.slice( lastIndex + 2 ),
				];
			}

			case 'REPLACE_BLOCKS':
				if ( ! action.blocks ) {
					return state;
				}

				return state.reduce( ( memo, uid ) => {
					if ( uid === action.uids[ 0 ] ) {
						return memo.concat( action.blocks.map( ( block ) => block.uid ) );
					}
					if ( action.uids.indexOf( uid ) === -1 ) {
						memo.push( uid );
					}
					return memo;
				}, [] );

			case 'REMOVE_BLOCKS':
				return without( state, ...action.uids );

			case 'REMOVE_REUSABLE_BLOCK':
				return without( state, ...action.associatedBlockUids );
		}

		return state;
	},
} );

/**
 * Reducer returning the last-known state of the current post, in the format
 * returned by the WP REST API.
 *
 * @param {Object} state  Current state.
 * @param {Object} action Dispatched action.
 *
 * @returns {Object} Updated state.
 */
export function currentPost( state = {}, action ) {
	switch ( action.type ) {
		case 'RESET_POST':
		case 'UPDATE_POST':
			let post;
			if ( action.post ) {
				post = action.post;
			} else if ( action.edits ) {
				post = {
					...state,
					...action.edits,
				};
			} else {
				return state;
			}

			return mapValues( post, getPostRawValue );
	}

	return state;
}

/**
 * Reducer returning typing state.
 *
 * @param {boolean} state  Current state.
 * @param {Object}  action Dispatched action.
 *
 * @returns {boolean} Updated state.
 */
export function isTyping( state = false, action ) {
	switch ( action.type ) {
		case 'START_TYPING':
			return true;

		case 'STOP_TYPING':
			return false;
	}

	return state;
}

/**
 * Reducer returning the block selection's state.
 *
 * @param {Object} state  Current state.
 * @param {Object} action Dispatched action.
 *
 * @returns {Object} Updated state.
 */
export function blockSelection( state = {
	start: null,
	end: null,
	focus: null,
	isMultiSelecting: false,
	isEnabled: true,
}, action ) {
	switch ( action.type ) {
		case 'CLEAR_SELECTED_BLOCK':
			return {
				...state,
				start: null,
				end: null,
				focus: null,
				isMultiSelecting: false,
			};
		case 'START_MULTI_SELECT':
			return {
				...state,
				isMultiSelecting: true,
			};
		case 'STOP_MULTI_SELECT':
			return {
				...state,
				isMultiSelecting: false,
				focus: state.start === state.end ? state.focus : null,
			};
		case 'MULTI_SELECT':
			return {
				...state,
				start: action.start,
				end: action.end,
				focus: state.isMultiSelecting ? state.focus : null,
			};
		case 'SELECT_BLOCK':
			if ( action.uid === state.start && action.uid === state.end ) {
				return state;
			}
			return {
				...state,
				start: action.uid,
				end: action.uid,
				focus: action.focus || {},
			};
		case 'UPDATE_FOCUS':
			return {
				...state,
				start: action.uid,
				end: action.uid,
				focus: action.config || {},
			};
		case 'INSERT_BLOCKS':
			return {
				...state,
				start: action.blocks[ 0 ].uid,
				end: action.blocks[ 0 ].uid,
				focus: {},
				isMultiSelecting: false,
			};
		case 'REPLACE_BLOCKS':
			if ( ! action.blocks || ! action.blocks.length || action.uids.indexOf( state.start ) === -1 ) {
				return state;
			}
			return {
				...state,
				start: action.blocks[ 0 ].uid,
				end: action.blocks[ 0 ].uid,
				focus: {},
				isMultiSelecting: false,
			};
		case 'TOGGLE_SELECTION':
			return {
				...state,
				isEnabled: action.isSelectionEnabled,
			};
	}

	return state;
}

/**
 * Reducer returning hovered block state.
 *
 * @param {Object} state  Current state.
 * @param {Object} action Dispatched action.
 *
 * @returns {Object} Updated state.
 */
export function hoveredBlock( state = null, action ) {
	switch ( action.type ) {
		case 'TOGGLE_BLOCK_HOVERED':
			return action.hovered ? action.uid : null;
		case 'SELECT_BLOCK':
		case 'START_TYPING':
		case 'MULTI_SELECT':
			return null;
		case 'REPLACE_BLOCKS':
			if ( ! action.blocks || ! action.blocks.length || action.uids.indexOf( state ) === -1 ) {
				return state;
			}

			return action.blocks[ 0 ].uid;
	}

	return state;
}

export function blocksMode( state = {}, action ) {
	if ( action.type === 'TOGGLE_BLOCK_MODE' ) {
		const { uid } = action;
		return {
			...state,
			[ uid ]: state[ uid ] && state[ uid ] === 'html' ? 'visual' : 'html',
		};
	}

	return state;
}

/**
<<<<<<< HEAD
 * Reducer returning the currently autosaving status.
 *
 * @param  {Object} state  Current state
 * @param  {Object} action Dispatched action
 * @return {Object}        Updated state
 */
export function currentlyAutosaving( state = false, action ) {
	switch ( action.type ) {
		case 'DOING_AUTOSAVE':
			const { isAutosaving } = action;
			return isAutosaving;
	}

	return state;
}

/**
 * Reducer returning the currently autosaving status.
 *
 * @param  {Object} state  Current state
 * @param  {Object} action Dispatched action
 * @return {Object}        Updated state
 */
export const autosave = withChangeDetection( function( state = { message: '', autosave: false }, action ) {
	switch ( action.type ) {
		case 'RESET_AUTOSAVE':
			return {
				...state,
				autosave: action.autosave
			}
		case 'UPDATE_AUTOSAVE_STATUS_MESSAGE':
			return {
				...state,
				message: action.message
			}
	}

	return state;
}, { resetTypes: [ 'UPDATE_AUTOSAVE_STATUS_MESSAGE' ] } );

/**
 * Reducer returning the currently network connection status.
 *
 * @param  {Object} state  Current state
 * @param  {Object} action Dispatched action
 * @return {Object}        Updated state
 */
export function networkIsConnected( state = true, action ) {
	switch ( action.type ) {
		case 'IS_CONNECTED':
			const { status } = action;
			return status;
	}

	return state;
}

/**
 * Reducer returning the block insertion point
=======
 * Reducer returning the block insertion point.
>>>>>>> 77dfe091
 *
 * @param {Object} state  Current state.
 * @param {Object} action Dispatched action.
 *
 * @returns {Object} Updated state.
 */
export function blockInsertionPoint( state = {}, action ) {
	switch ( action.type ) {
		case 'SHOW_INSERTION_POINT':
			return { ...state, visible: true, position: action.index };

		case 'HIDE_INSERTION_POINT':
			return { ...state, visible: false, position: null };
	}

	return state;
}

/**
 * Reducer returning the user preferences.
 *
 * @param {Object}  state                 Current state.
 * @param {string}  state.mode            Current editor mode, either "visual" or "text".
 * @param {boolean} state.isSidebarOpened Whether the sidebar is opened or closed.
 * @param {Object}  state.panels          The state of the different sidebar panels.
 * @param {Object}  action                Dispatched action.
 *
 * @returns {string} Updated state.
 */
export function preferences( state = PREFERENCES_DEFAULTS, action ) {
	switch ( action.type ) {
		case 'TOGGLE_SIDEBAR':
			return {
				...state,
				sidebars: {
					...state.sidebars,
					[ action.sidebar ]: action.forcedValue !== undefined ? action.forcedValue : ! state.sidebars[ action.sidebar ],
				},
			};
		case 'TOGGLE_SIDEBAR_PANEL':
			return {
				...state,
				panels: {
					...state.panels,
					[ action.panel ]: ! get( state, [ 'panels', action.panel ], false ),
				},
			};
		case 'SWITCH_MODE':
			return {
				...state,
				mode: action.mode,
			};
		case 'INSERT_BLOCKS':
			// record the block usage and put the block in the recently used blocks
			let blockUsage = state.blockUsage;
			let recentlyUsedBlocks = [ ...state.recentlyUsedBlocks ];
			action.blocks.forEach( ( block ) => {
				const uses = ( blockUsage[ block.name ] || 0 ) + 1;
				blockUsage = omit( blockUsage, block.name );
				blockUsage[ block.name ] = uses;
				recentlyUsedBlocks = [ block.name, ...without( recentlyUsedBlocks, block.name ) ].slice( 0, MAX_RECENT_BLOCKS );
			} );
			return {
				...state,
				blockUsage,
				recentlyUsedBlocks,
			};
		case 'SETUP_EDITOR':
			const isBlockDefined = name => getBlockType( name ) !== undefined;
			const filterInvalidBlocksFromList = list => list.filter( isBlockDefined );
			const filterInvalidBlocksFromObject = obj => pick( obj, keys( obj ).filter( isBlockDefined ) );
			const commonBlocks = getBlockTypes()
				.filter( ( blockType ) => 'common' === blockType.category )
				.map( ( blockType ) => blockType.name );

			return {
				...state,
				// recently used gets filled up to `MAX_RECENT_BLOCKS` with blocks from the common category
				recentlyUsedBlocks: filterInvalidBlocksFromList( [ ...state.recentlyUsedBlocks ] )
					.concat( difference( commonBlocks, state.recentlyUsedBlocks ) )
					.slice( 0, MAX_RECENT_BLOCKS ),
				blockUsage: filterInvalidBlocksFromObject( state.blockUsage ),
			};
		case 'TOGGLE_FEATURE':
			return {
				...state,
				features: {
					...state.features,
					[ action.feature ]: ! state.features[ action.feature ],
				},
			};
		case 'REDUX_SERIALIZE':
			return omit( state, [ 'sidebars.mobile', 'sidebars.publish' ] );
	}

	return state;
}

export function panel( state = 'document', action ) {
	switch ( action.type ) {
		case 'SET_ACTIVE_PANEL':
			return action.panel;
	}

	return state;
}

/**
 * Reducer returning current network request state (whether a request to
 * the WP REST API is in progress, successful, or failed).
 *
 * @param {Object} state  Current state.
 * @param {Object} action Dispatched action.
 *
 * @returns {Object} Updated state.
 */
export function saving( state = {}, action ) {
	switch ( action.type ) {
		case 'REQUEST_POST_UPDATE':
			return {
				requesting: true,
				successful: false,
				error: null,
			};

		case 'REQUEST_POST_UPDATE_SUCCESS':
			return {
				requesting: false,
				successful: true,
				error: null,
			};

		case 'REQUEST_POST_UPDATE_FAILURE':
			return {
				requesting: false,
				successful: false,
				error: action.error,
			};
	}

	return state;
}

export function notices( state = [], action ) {
	switch ( action.type ) {
		case 'CREATE_NOTICE':
			return [
				...reject( state, { id: action.notice.id } ),
				action.notice,
			];

		case 'REMOVE_NOTICE':
			const { noticeId } = action;
			const index = findIndex( state, { id: noticeId } );
			if ( index === -1 ) {
				return state;
			}

			return [
				...state.slice( 0, index ),
				...state.slice( index + 1 ),
			];
	}

	return state;
}

const locations = [
	'normal',
	'side',
	'advanced',
];

const defaultMetaBoxState = locations.reduce( ( result, key ) => {
	result[ key ] = {
		isActive: false,
		isDirty: false,
		isUpdating: false,
	};

	return result;
}, {} );

export function metaBoxes( state = defaultMetaBoxState, action ) {
	switch ( action.type ) {
		case 'INITIALIZE_META_BOX_STATE':
			return locations.reduce( ( newState, location ) => {
				newState[ location ] = {
					...state[ location ],
					isLoaded: false,
					isActive: action.metaBoxes[ location ],
				};
				return newState;
			}, { ...state } );
		case 'META_BOX_LOADED':
			return {
				...state,
				[ action.location ]: {
					...state[ action.location ],
					isLoaded: true,
					isUpdating: false,
					isDirty: false,
				},
			};
		case 'HANDLE_META_BOX_RELOAD':
			return {
				...state,
				[ action.location ]: {
					...state[ action.location ],
					isUpdating: false,
					isDirty: false,
				},
			};
		case 'REQUEST_META_BOX_UPDATES':
			return action.locations.reduce( ( newState, location ) => {
				newState[ location ] = {
					...state[ location ],
					isUpdating: true,
					isDirty: false,
				};
				return newState;
			}, { ...state } );
		case 'META_BOX_STATE_CHANGED':
			return {
				...state,
				[ action.location ]: {
					...state[ action.location ],
					isDirty: action.hasChanged,
				},
			};
		default:
			return state;
	}
}

export function mobile( state = false, action ) {
	if ( action.type === 'UPDATE_MOBILE_STATE' ) {
		return action.isMobile;
	}
	return state;
}

export const reusableBlocks = combineReducers( {
	data( state = {}, action ) {
		switch ( action.type ) {
			case 'FETCH_REUSABLE_BLOCKS_SUCCESS': {
				return reduce( action.reusableBlocks, ( newState, reusableBlock ) => ( {
					...newState,
					[ reusableBlock.id ]: reusableBlock,
				} ), state );
			}

			case 'UPDATE_REUSABLE_BLOCK': {
				const { id, reusableBlock } = action;
				const existingReusableBlock = state[ id ];

				return {
					...state,
					[ id ]: {
						...existingReusableBlock,
						...reusableBlock,
						attributes: {
							...( existingReusableBlock && existingReusableBlock.attributes ),
							...reusableBlock.attributes,
						},
					},
				};
			}

			case 'SAVE_REUSABLE_BLOCK_SUCCESS': {
				const { id, updatedId } = action;

				// If a temporary reusable block is saved, we swap the temporary id with the final one
				if ( id === updatedId ) {
					return state;
				}
				return {
					...omit( state, id ),
					[ updatedId ]: {
						...omit( state[ id ], [ 'id', 'isTemporary' ] ),
						id: updatedId,
					},
				};
			}

			case 'REMOVE_REUSABLE_BLOCK': {
				const { id } = action;
				return omit( state, id );
			}
		}

		return state;
	},

	isFetching( state = {}, action ) {
		switch ( action.type ) {
			case 'FETCH_REUSABLE_BLOCKS': {
				const { id } = action;
				if ( ! id ) {
					return state;
				}

				return {
					...state,
					[ id ]: true,
				};
			}

			case 'FETCH_REUSABLE_BLOCKS_SUCCESS':
			case 'FETCH_REUSABLE_BLOCKS_FAILURE': {
				const { id } = action;
				return omit( state, id );
			}
		}

		return state;
	},

	isSaving( state = {}, action ) {
		switch ( action.type ) {
			case 'SAVE_REUSABLE_BLOCK':
				return {
					...state,
					[ action.id ]: true,
				};

			case 'SAVE_REUSABLE_BLOCK_SUCCESS':
			case 'SAVE_REUSABLE_BLOCK_FAILURE': {
				const { id } = action;
				return omit( state, id );
			}
		}

		return state;
	},
} );

export default optimist( combineReducers( {
	editor,
	currentPost,
	isTyping,
	blockSelection,
	hoveredBlock,
	blocksMode,
	blockInsertionPoint,
	preferences,
	panel,
	saving,
	notices,
	metaBoxes,
	mobile,
	reusableBlocks,
	currentlyAutosaving,
	networkIsConnected,
	autosave,
} ) );<|MERGE_RESOLUTION|>--- conflicted
+++ resolved
@@ -486,7 +486,6 @@
 }
 
 /**
-<<<<<<< HEAD
  * Reducer returning the currently autosaving status.
  *
  * @param  {Object} state  Current state
@@ -545,10 +544,7 @@
 }
 
 /**
- * Reducer returning the block insertion point
-=======
  * Reducer returning the block insertion point.
->>>>>>> 77dfe091
  *
  * @param {Object} state  Current state.
  * @param {Object} action Dispatched action.
