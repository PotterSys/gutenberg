--- conflicted
+++ resolved
@@ -244,11 +244,11 @@
 	TRASH_POST_SUCCESS( action ) {
 		const { postId, postType } = action;
 
-		window.location.href = getWPAdminURL( 'edit.php', {
-			trashed: 1,
-			post_type: postType,
-			ids: postId,
-		} );
+			window.location.href = getWPAdminURL( 'edit.php', {
+				trashed: 1,
+				post_type: postType,
+				ids: postId,
+			} );
 	},
 	TRASH_POST_FAILURE( action, store ) {
 		const message = action.error.message && action.error.code !== 'unknown_error' ? action.error.message : __( 'Trashing failed' );
@@ -344,14 +344,11 @@
 			effects.push( resetBlocks( blocks ) );
 		}
 
-<<<<<<< HEAD
 		// Resetting post should occur after blocks have been reset, since it's
 		// the post reset that restarts history (used in dirty detection).
 		effects.push( resetPost( post ) );
 		effects.push( resetAutosave( post ) );
 
-=======
->>>>>>> 895a5a4d
 		// Include auto draft title in edits while not flagging post as dirty
 		if ( post.status === 'auto-draft' ) {
 			effects.push( setupNewPost( {
