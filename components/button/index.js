/**
 * External dependencies
 */
import classnames from 'classnames';

/**
 * WordPress dependencies
 */
import { Component, createElement } from '@wordpress/element';

/**
 * Internal dependencies
 */
import './style.scss';
class Button extends Component {
	constructor( props ) {
		super( props );
		this.setRef = this.setRef.bind( this );
	}

<<<<<<< HEAD
	componentWillReceiveProps( nextProps ) {
		// consider blurring and improve checking here.
		if ( this.props.focus !== nextProps.focus && nextProps.focus ) {
=======
class Button extends Component {
	constructor( props ) {
		super( props );
		this.setRef = this.setRef.bind( this );
	}

	componentDidMount() {
		if ( this.props.focus ) {
>>>>>>> a092f04e
			this.ref.focus();
		}
	}

	setRef( ref ) {
		this.ref = ref;
	}

	render() {
		const {
			href,
			target,
			isPrimary,
			isLarge,
			isSmall,
			isToggled,
			className,
			disabled,
			...additionalProps
		} = this.props;
		const classes = classnames( 'components-button', className, {
			button: ( isPrimary || isLarge ),
			'button-primary': isPrimary,
			'button-large': isLarge,
			'button-small': isSmall,
			'is-toggled': isToggled,
		} );

		const tag = href !== undefined && ! disabled ? 'a' : 'button';
		const tagProps = tag === 'a' ? { href, target } : { type: 'button', disabled };

		delete additionalProps.focus;

		return createElement( tag, {
			...tagProps,
			...additionalProps,
			className: classes,
			ref: this.setRef,
		} );
	}
}

export default Button<|MERGE_RESOLUTION|>--- conflicted
+++ resolved
@@ -18,20 +18,9 @@
 		this.setRef = this.setRef.bind( this );
 	}
 
-<<<<<<< HEAD
 	componentWillReceiveProps( nextProps ) {
 		// consider blurring and improve checking here.
 		if ( this.props.focus !== nextProps.focus && nextProps.focus ) {
-=======
-class Button extends Component {
-	constructor( props ) {
-		super( props );
-		this.setRef = this.setRef.bind( this );
-	}
-
-	componentDidMount() {
-		if ( this.props.focus ) {
->>>>>>> a092f04e
 			this.ref.focus();
 		}
 	}
@@ -74,4 +63,4 @@
 	}
 }
 
-export default Button+export default Button;